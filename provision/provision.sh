--- conflicted
+++ resolved
@@ -75,12 +75,10 @@
     mkdir $PROJECT_DIR/settings
     rm $PROJECT_DIR/settings.py
     echo "$(envsubst < /tmp/templates/django/settings_base.py)" > $PROJECT_DIR/settings/__init__.py
-<<<<<<< HEAD
     echo "$(envsubst < /tmp/templates/django/settings_local.py)" > $PROJECT_DIR/settings/local.py
+    echo "$(envsubst < /tmp/templates/django/settings_staging.py)" > $PROJECT_DIR/settings/staging.py
+
     cp -r /tmp/templates/django/utils $PROJECT_DIR
-=======
-    echo "$(envsubst < /tmp/templates/django/settings_staging.py)" > $PROJECT_DIR/settings/staging.py
->>>>>>> 6af440dd
     chown -R vagrant:vagrant $PROJECT_DIR/..
 fi
 
