--- conflicted
+++ resolved
@@ -79,7 +79,6 @@
     ```
 
 
-<<<<<<< HEAD
 # Testing
 
 1. Set your project's name in `tox.ini`.
@@ -128,7 +127,8 @@
 
 # Run the test suite to a specific file.
 $ tox -e py27-django src/luke/core/api/tests/test_serializers.py
-=======
+
+
 ## Usage API
 
 * To create serializers from luke mixins.
@@ -454,5 +454,4 @@
     base_name="todos"
 )
 
-```
->>>>>>> ec19644c
+```